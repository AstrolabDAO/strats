import { assert } from "chai";
import { network, ethers } from "hardhat";
import { BigNumber, Contract, Signer } from "ethers";
import { erc20Abi } from "abitype/abis";
import { SignerWithAddress } from "@nomiclabs/hardhat-ethers/signers";

import swapperAbi from "@astrolabs/registry/abis/Swapper.json";
import {
  ITransactionRequestWithEstimate,
  getTransactionRequest,
} from "@astrolabs/swapper";
import {
  changeNetwork,
  revertNetwork,
  getDeployer,
  deploy,
  deployAll,
} from "@astrolabs/hardhat";
import addresses from "../../../src/implementations/Hop/addresses";
import { deploySwapper, setupStrat, addressZero, fundAccount, logState } from "../utils";
import { ChainAddresses } from "src/addresses";
import { IHopStrategyV5 } from "src/implementations/Hop/types";

const fee = 180;
<<<<<<< HEAD
const inputSymbols = ["USDC", "USDT", "DAI"];
const gasUsedForFunding = 1e22; // 1k gas tokens
=======
const inputSymbols = ["USDT", "DAI", "USDC"];
const gasUsedForFunding = 1e21; // 1k gas tokens
>>>>>>> 7f3dec32
const fees = {
  perf: 2000,
  mgmt: 0,
  entry: 2,
  exit: 2,
};
// NOTE: For testing purposes only, set as false when accounts are well funded to avoid swap
const needsFunding = false;
const revertState = false;
const swapperAddress = "";

const MaxUint256 = ethers.constants.MaxUint256;
let networkSlug;
let networkId;
let deployer: SignerWithAddress;
let provider = ethers.provider;
let strategy: Contract;
let swapper: Contract;
let input: Contract;
let inputDecimals: number;
let inputWeiPerUnit: number;
let wgasSymbol: string;
let wgas: Contract;
let underlying: Contract;
let underlyingSymbol: string;
let underlyingDecimals: number;
let underlyingWeiPerUnit: number;
let decimals: number;
let assetBalance: BigNumber;
let a: any;
let snapshotId: string;

describe("test.strategy.hopProtocol", function () {
  this.beforeAll(async function () {
    // load environment
    deployer = (await getDeployer()) as SignerWithAddress;
    provider = ethers.provider;
    networkId = network.config.chainId!;
    networkSlug = network.name;
    a = addresses[networkId];
    snapshotId = await provider.send("evm_snapshot", []);
    wgas = new Contract(a.tokens.WGAS, erc20Abi, deployer);
    wgasSymbol = await wgas.symbol();

    // deploy pre-requisites
    swapper = swapperAddress
      ? new Contract(swapperAddress, swapperAbi.abi, deployer)
      : await deploySwapper();

    underlying = new Contract(a.tokens.USDC, erc20Abi, deployer);
    underlyingDecimals = await underlying.decimals();
    underlyingWeiPerUnit = 10 ** underlyingDecimals;
    underlyingSymbol = await underlying.symbol();

    if (needsFunding) {
      console.log("Funding account");
      for (const inputSymbol of inputSymbols) {
        console.log("Funding account with", inputSymbol);
        let gas = gasUsedForFunding;
        if (["BTC", "ETH"].some((s) => s.includes(wgasSymbol.toUpperCase())))
          gas /= 1000; // less gas tokens or swaps will fail
        await fundAccount(gas, a.tokens[inputSymbol], deployer.address, a);
      }
    }
    console.log("End of 1st BeforeAll");
  });

  this.afterAll(async function () {
    // This reverts the state of the blockchain to the state it was in before the tests were run
    if (revertState) await revertNetwork(snapshotId);
  });

  beforeEach(async function () {});

  let i = 0;
  for (const inputSymbol of inputSymbols) {
    describe(`Test ${++i}: Hop ${inputSymbol}`, function () {
      this.beforeAll("Deploy and setup strat", async function () {
        // instantiate contracts used in the test
        input = new Contract(a.tokens[inputSymbol], erc20Abi, deployer);
        inputDecimals = await input.decimals();
        inputWeiPerUnit = 10 ** inputDecimals;

        const name = `Astrolab Hop h${inputSymbol}`;
        // Deploy strategy, grant roles to deployer and set maxTotalAsset
        strategy = await setupStrat(
          "HopStrategy",
          name,
          {
            fees,
            underlying: underlying.address,
            coreAddresses: [deployer.address, swapper.address, addressZero],
            erc20Metadata: [name, `as.h${inputSymbol}`, "1"],
            lpToken: a.hop[inputSymbol].lp,
            rewardPool: a.hop[inputSymbol].rewardPools[0],
            stableRouter: a.hop[inputSymbol].swap,
            tokenIndex: 0,
          } as IHopStrategyV5,
          underlying,
          [underlying.address],
          [100],
          MaxUint256
        );
        assert(strategy.address && strategy.address !== addressZero);
        console.log("End of 2nd BeforeAll");
      });
      it("Deposit", async function () {
        await underlying.approve(strategy.address, MaxUint256);
        await strategy.safeDeposit(
          inputWeiPerUnit * 100,
          deployer.address,
          inputWeiPerUnit * 90,
          {
            gasLimit: 50e6,
          }
        ); // 100$
        assert((await strategy.balanceOf(deployer.address)).gt(0));
        console.log(
          await strategy.balanceOf(deployer.address),
          "Balance of shares after deposit"
        );
        await logState(strategy, "After Deposit");
      });
      it("Swap+Deposit", async function () {
        await underlying.approve(strategy.address, MaxUint256);
        await input.approve(strategy.address, MaxUint256);

        let swapData: any = [];
        if (underlying.address != input.address) {
          const tr = (await getTransactionRequest({
            input: input.address,
            output: underlying.address,
            amountWei: BigInt(inputWeiPerUnit * 100).toString(),
            inputChainId: networkId!,
            payer: strategy.address,
            testPayer: a.accounts!.impersonate,
          })) as ITransactionRequestWithEstimate;
          swapData = ethers.utils.defaultAbiCoder.encode(
            ["address", "uint256", "bytes"],
            [tr.to, 1, tr.data]
          );
        }

        await strategy.swapSafeDeposit(
          input.address,
          inputWeiPerUnit * 100,
          deployer.address,
          inputWeiPerUnit * 90,
          swapData,
          { gasLimit: 50e6 }
        ); // 100$
        assert((await strategy.balanceOf(deployer.address)).gt(0));
        console.log(
          await strategy.balanceOf(deployer.address),
          "Balance of shares after swapSafeDeposit"
        );
        await logState(strategy, "After SwapDeposit");
      });
      it("Invest", async function () {
        let swapData: any = [];
        if (underlying.address != input.address) {
          console.log("We make a calldata");
          const tr = (await getTransactionRequest({
            input: underlying.address,
            output: input.address,
            amountWei: BigInt(inputWeiPerUnit * 100).toString(),
            inputChainId: networkId!,
            payer: strategy.address,
            testPayer: a.accounts!.impersonate,
          })) as ITransactionRequestWithEstimate;
          swapData = ethers.utils.defaultAbiCoder.encode(
            ["address", "uint256", "bytes"],
            [tr.to, 1, tr.data]
          );
        }
        await strategy.invest(inputWeiPerUnit * 100, 1, [swapData], {
          gasLimit: 50e6,
        });
        assert((await strategy.balanceOf(deployer.address)).gt(0));
        await logState(strategy, "After Invest");
      });
      // it("Withdraw", async function () {
      //   let balanceBefore = await underlying.balanceOf(deployer.address);
      //   await strategy.safeWithdraw(
      //     inputWeiPerUnit * 50,
      //     1, // TODO: change with staticCall
      //     deployer.address,
      //     deployer.address
      //   );
      //   assert((await underlying.balanceOf(deployer.address)) > balanceBefore);
      // });
      // it("Liquidate", async function () {
      //   let balanceBefore = await underlying.balanceOf(deployer.address);
      //   let swapData: any = [];
      //   const tr = (await getTransactionRequest({
      //     input: input.address,
      //     output: underlying.address,
      //     amountWei: BigInt(inputWeiPerUnit * 50).toString(),
      //     inputChainId: networkId!,
      //     payer: deployer.address,
      //     testPayer: a.accounts!.impersonate,
      //   })) as ITransactionRequestWithEstimate;
      //   swapData = ethers.utils.defaultAbiCoder.encode(
      //     ["address", "uint256", "bytes"],
      //     [tr.to, 1, tr.data]
      //   );

      //   await strategy.liquidate(inputWeiPerUnit * 50, 1, false,  [swapData]);
      //   assert((await underlying.balanceOf(deployer.address)) > balanceBefore);
      // });
    });
  }
});<|MERGE_RESOLUTION|>--- conflicted
+++ resolved
@@ -22,13 +22,8 @@
 import { IHopStrategyV5 } from "src/implementations/Hop/types";
 
 const fee = 180;
-<<<<<<< HEAD
-const inputSymbols = ["USDC", "USDT", "DAI"];
-const gasUsedForFunding = 1e22; // 1k gas tokens
-=======
 const inputSymbols = ["USDT", "DAI", "USDC"];
 const gasUsedForFunding = 1e21; // 1k gas tokens
->>>>>>> 7f3dec32
 const fees = {
   perf: 2000,
   mgmt: 0,
